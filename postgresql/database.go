--- conflicted
+++ resolved
@@ -634,11 +634,11 @@
 	return tableSchema.PrimaryKey, nil
 }
 
-<<<<<<< HEAD
 // Builder returns a custom query builder.
 func (d *database) Builder() db.QueryBuilder {
 	return &Builder{sess: d}
-=======
+}
+
 // waitForConnection tries to execute the connectFn function, if connectFn
 // returns an error, then waitForConnection will keep trying until connectFn
 // returns nil. Maximum waiting time is 5s after having acquired the lock.
@@ -671,5 +671,4 @@
 	}
 
 	return db.ErrGivingUpTryingToConnect
->>>>>>> ff1ff9d1
 }