// Copyright (c) 2012-2015 The upper.io/db authors. All rights reserved.
//
// Permission is hereby granted, free of charge, to any person obtaining
// a copy of this software and associated documentation files (the
// "Software"), to deal in the Software without restriction, including
// without limitation the rights to use, copy, modify, merge, publish,
// distribute, sublicense, and/or sell copies of the Software, and to
// permit persons to whom the Software is furnished to do so, subject to
// the following conditions:
//
// The above copyright notice and this permission notice shall be
// included in all copies or substantial portions of the Software.
//
// THE SOFTWARE IS PROVIDED "AS IS", WITHOUT WARRANTY OF ANY KIND,
// EXPRESS OR IMPLIED, INCLUDING BUT NOT LIMITED TO THE WARRANTIES OF
// MERCHANTABILITY, FITNESS FOR A PARTICULAR PURPOSE AND
// NONINFRINGEMENT. IN NO EVENT SHALL THE AUTHORS OR COPYRIGHT HOLDERS BE
// LIABLE FOR ANY CLAIM, DAMAGES OR OTHER LIABILITY, WHETHER IN AN ACTION
// OF CONTRACT, TORT OR OTHERWISE, ARISING FROM, OUT OF OR IN CONNECTION
// WITH THE SOFTWARE OR THE USE OR OTHER DEALINGS IN THE SOFTWARE.

package ql

// In order to execute these tests you must initialize the database first:
//
// cd _dumps
// make
// cd ..
// go test

import (
<<<<<<< HEAD
	"os"
=======
	"database/sql"
>>>>>>> 725fc362

	//"reflect"
	//"errors"
	"math/rand"
	"strings"
	"testing"
	"time"

	"github.com/jmoiron/sqlx"
	"upper.io/db"
	"upper.io/db/util/sqlutil"
)

const (
	databaseName = `_dumps/test.db`
)

const (
	testTimeZone = "Canada/Eastern"
)

var settings = db.Settings{
	Database: databaseName,
}

// Structure for testing conversions and datatypes.
type testValuesStruct struct {
	Uint   uint   `db:"_uint"`
	Uint8  uint8  `db:"_uint8"`
	Uint16 uint16 `db:"_uint16"`
	Uint32 uint32 `db:"_uint32"`
	Uint64 uint64 `db:"_uint64"`

	Int   int   `db:"_int"`
	Int8  int8  `db:"_int8"`
	Int16 int16 `db:"_int16"`
	Int32 int32 `db:"_int32"`
	Int64 int64 `db:"_int64"`

	Float32 float32 `db:"_float32"`
	Float64 float64 `db:"_float64"`

	Bool   bool   `db:"_bool"`
	String string `db:"_string"`

	Date  time.Time  `db:"_date"`
	DateN *time.Time `db:"_nildate"`
	DateP *time.Time `db:"_ptrdate"`
	DateD *time.Time `db:"_defaultdate,omitempty"`
	Time  int64      `db:"_time"`
}

type itemWithKey struct {
	ID      int64  `db:",omitempty"`
	SomeVal string `db:"some_val"`
}

func (item itemWithKey) Constraint() db.Cond {
	cond := db.Cond{
		"id()": item.ID,
	}
	return cond
}

/*
func (item *itemWithKey) SetID(keys map[string]interface{}) error {
	if len(keys) == 1 {
		item.ID = keys["id"].(int64)
		return nil
	}
	return errors.New(`Expecting exactly two keys.`)
}
*/

var testValues testValuesStruct

func init() {
	loc, err := time.LoadLocation(testTimeZone)

	if err != nil {
		panic(err.Error())
	}

	t := time.Date(2011, 7, 28, 1, 2, 3, 0, loc)
	tnz := time.Date(2012, 7, 28, 1, 2, 3, 0, time.UTC)

	testValues = testValuesStruct{
		1, 1, 1, 1, 1,
		-1, -1, -1, -1, -1,
		1.337, 1.337,
		true,
		"Hello world!",
		t,
		nil,
		&tnz,
		nil,
		int64(time.Second * time.Duration(7331)),
	}
}

// Attempts to open an empty datasource.
func TestOpenFailed(t *testing.T) {
	var err error

	// Attempt to open an empty database.
	if _, err = db.Open(Adapter, db.Settings{}); err == nil {
		// Must fail.
		t.Fatalf("Expecting an error.")
	}
}

// Old settings must be compatible.
func TestOldSettings(t *testing.T) {
	var err error
	var sess db.Database

	oldSettings := db.Settings{
		Database: databaseName,
	}

	// Opening database.
	if sess, err = db.Open(Adapter, oldSettings); err != nil {
		t.Fatal(err)
	}

	// Closing database.
	sess.Close()
}

// Test USE
func TestUse(t *testing.T) {
	var err error
	var sess db.Database

	// Opening database, no error expected.
	if sess, err = db.Open(Adapter, settings); err != nil {
		t.Fatal(err)
	}

	// Connecting to another database, error expected.
	if err = sess.Use("."); err == nil {
		t.Fatal("This is not a database")
	}

	// Closing connection.
	sess.Close()
}

// Attempts to get all collections and truncate each one of them.
func TestTruncate(t *testing.T) {
	var err error
	var sess db.Database
	var collections []string
	var col db.Collection

	// Opening database.
	if sess, err = db.Open(Adapter, settings); err != nil {
		t.Fatal(err)
	}

	// We should close the database when it's no longer in use.
	defer sess.Close()

	// Getting a list of all collections in this database.
	if collections, err = sess.Collections(); err != nil {
		t.Fatal(err)
	}

	if len(collections) == 0 {
		t.Fatalf("Expecting some collections.")
	}

	// Walking over collections.
	for _, name := range collections {

		// Getting a collection.
		if col, err = sess.Collection(name); err != nil {
			t.Fatal(err)
		}

		// Table must exists before we can use it.
		if col.Exists() == true {
			// Truncating the table.
			if err = col.Truncate(); err != nil {
				t.Fatal(err)
			}
		}
	}

}

// Attempts to append some data into the "artist" table.
func TestAppend(t *testing.T) {
	var err error
	var id interface{}
	var sess db.Database
	var artist db.Collection
	var total uint64

	if sess, err = db.Open(Adapter, settings); err != nil {
		t.Fatal(err)
	}

	defer sess.Close()

	if artist, err = sess.Collection("artist"); err != nil {
		t.Fatal(err)
	}

	// Attempt to append a map.
	itemMap := map[string]string{
		"name": "Ozzie",
	}

	if id, err = artist.Append(itemMap); err != nil {
		t.Fatal(err)
	}

	if pk, ok := id.(int64); !ok || pk == 0 {
		t.Fatalf("Expecting an ID.")
	}

	// Attempt to append a struct.
	itemStruct := struct {
		Name string `db:"name"`
	}{
		"Flea",
	}

	if id, err = artist.Append(itemStruct); err != nil {
		t.Fatal(err)
	}

	if pk, ok := id.(int64); !ok || pk == 0 {
		t.Fatalf("Expecting an ID.")
	}

	// Append to append a tagged struct.
	itemStruct2 := struct {
		ArtistName string `db:"name"`
	}{
		"Slash",
	}

	if id, err = artist.Append(itemStruct2); err != nil {
		t.Fatal(err)
	}

	if pk, ok := id.(int64); !ok || pk == 0 {
		t.Fatalf("Expecting an ID.")
	}

	// Counting elements, must be exactly 3 elements.
	if total, err = artist.Find().Count(); err != nil {
		t.Fatal(err)
	}

	if total != 3 {
		t.Fatalf("Expecting exactly 3 rows.")
	}

}

func TestGroup(t *testing.T) {

	var err error
	var sess db.Database
	var stats db.Collection

	if sess, err = db.Open(Adapter, settings); err != nil {
		t.Fatal(err)
	}

	type statsType struct {
		Numeric int `db:"numeric"`
		Value   int `db:"value"`
	}

	defer sess.Close()

	if stats, err = sess.Collection("stats_test"); err != nil {
		t.Fatal(err)
	}

	// Truncating table.
	if err = stats.Truncate(); err != nil {
		t.Fatal(err)
	}

	// Adding row append.
	for i := 0; i < 1000; i++ {
		numeric, value := rand.Intn(10), rand.Intn(100)
		if _, err = stats.Append(statsType{numeric, value}); err != nil {
			t.Fatal(err)
		}
	}

	// db.Func{"COUNT", 1},
	// db.Func{"SUM", `value`},

	// Testing GROUP BY
	res := stats.Find().Select(
		`numeric`,
		db.Raw{`count(1) AS counter`},
		db.Raw{`sum(value) AS total`},
	).Group(`numeric`)

	var results []map[string]interface{}

	if err = res.All(&results); err != nil {
		t.Fatal(err)
	}

	if len(results) != 10 {
		t.Fatalf(`Expecting exactly 10 results, this could fail, but it's very unlikely to happen.`)
	}
}

// Attempts to count all rows in our newly defined set.
func TestResultCount(t *testing.T) {
	var err error
	var res db.Result
	var sess db.Database
	var artist db.Collection
	var total uint64

	if sess, err = db.Open(Adapter, settings); err != nil {
		t.Fatal(err)
	}

	defer sess.Close()

	// We should close the database when it's no longer in use.
	if artist, err = sess.Collection("artist"); err != nil {
		t.Fatal(err)
	}

	// Defining a set with no conditions.
	res = artist.Find()

	// Counting all the matching rows.
	if total, err = res.Count(); err != nil {
		t.Fatal(err)
	}

	if total == 0 {
		t.Fatalf("Counter should not be zero, we've just added some rows!")
	}
}

// Attempts to fetch results one by one.
func TestResultFetch(t *testing.T) {
	var err error
	var res db.Result
	var sess db.Database
	var artist db.Collection

	if sess, err = db.Open(Adapter, settings); err != nil {
		t.Fatal(err)
	}

	defer sess.Close()

	if artist, err = sess.Collection("artist"); err != nil {
		t.Fatal(err)
	}

	// Dumping into a map.
	rowMap := map[string]interface{}{}

	res = artist.Find().Select("id() AS id", "name")

	for {
		err = res.Next(&rowMap)

		if err == db.ErrNoMoreRows {
			break
		}

		if err == nil {
			if pk, ok := rowMap["id"].(int64); !ok || pk == 0 {
				t.Fatalf("Expecting a not null ID.")
			}
			if name, ok := rowMap["name"].([]byte); !ok || string(name) == "" {
				t.Fatalf("Expecting a name.")
			}
		} else {
			t.Fatal(err)
		}
	}

	res.Close()

	// Dumping into a tagged struct.
	rowStruct2 := struct {
		Value1 uint64 `db:"id"`
		Value2 string `db:"name"`
	}{}

	res = artist.Find().Select("id() AS id", "name")

	for {
		err = res.Next(&rowStruct2)

		if err == db.ErrNoMoreRows {
			break
		}

		if err == nil {
			if rowStruct2.Value1 == 0 {
				t.Fatalf("Expecting a not null ID.")
			}
			if rowStruct2.Value2 == "" {
				t.Fatalf("Expecting a name.")
			}
		} else {
			t.Fatal(err)
		}
	}

	res.Close()

	// Dumping into an slice of maps.
	allRowsMap := []map[string]interface{}{}

	res = artist.Find().Select("id() AS id", "name")
	if err = res.All(&allRowsMap); err != nil {
		t.Fatal(err)
	}

	if len(allRowsMap) != 3 {
		t.Fatalf("Expecting 3 items.")
	}

	for _, singleRowMap := range allRowsMap {
		if pk, ok := singleRowMap["id"].(int64); !ok || pk == 0 {
			t.Fatalf("Expecting a not null ID.")
		}
	}

	// Dumping into a slice of structs.
	allRowsStruct := []struct {
		ID   uint64 `db:"id"`
		Name string `db:"name"`
	}{}

	res = artist.Find().Select("id() AS id", "name")
	if err = res.All(&allRowsStruct); err != nil {
		t.Fatal(err)
	}

	if len(allRowsStruct) != 3 {
		t.Fatalf("Expecting 3 items.")
	}

	for _, singleRowStruct := range allRowsStruct {
		if singleRowStruct.ID == 0 {
			t.Fatalf("Expecting a not null ID.")
		}
	}

	// Dumping into an slice of tagged structs.
	allRowsStruct2 := []struct {
		Value1 uint64 `db:"id"`
		Value2 string `db:"name"`
	}{}

	res = artist.Find().Select("id() AS id", "name")

	if err = res.All(&allRowsStruct2); err != nil {
		t.Fatal(err)
	}

	if len(allRowsStruct2) != 3 {
		t.Fatalf("Expecting 3 items.")
	}

	for _, singleRowStruct2 := range allRowsStruct2 {
		if singleRowStruct2.Value1 == 0 {
			t.Fatalf("Expecting a not null ID.")
		}
	}
}

// Attempts to modify previously added rows.
func TestUpdate(t *testing.T) {
	var err error
	var sess db.Database
	var artist db.Collection

	if sess, err = db.Open(Adapter, settings); err != nil {
		t.Fatal(err)
	}

	defer sess.Close()

	if artist, err = sess.Collection("artist"); err != nil {
		t.Fatal(err)
	}

	// Defining destination struct
	value := struct {
		ID   uint64
		Name string
	}{}

	// Getting the first artist.
	res := artist.Find(db.Cond{"id() !=": 0}).Limit(1)

	if err = res.One(&value); err != nil {
		t.Fatal(err)
	}

	// Updating set with a map
	rowMap := map[string]interface{}{
		"name": strings.ToUpper(value.Name),
	}

	if err = res.Update(rowMap); err != nil {
		t.Fatal(err)
	}

	// Pulling it again.
	if err = res.One(&value); err != nil {
		t.Fatal(err)
	}

	// Verifying.
	if value.Name != rowMap["name"] {
		t.Fatalf("Expecting a modification.")
	}

	// Updating set with a struct
	rowStruct := struct {
		Name string `db:"name"`
	}{strings.ToLower(value.Name)}

	if err = res.Update(rowStruct); err != nil {
		t.Fatal(err)
	}

	// Pulling it again.
	if err = res.One(&value); err != nil {
		t.Fatal(err)
	}

	// Verifying
	if value.Name != rowStruct.Name {
		t.Fatalf("Expecting a modification.")
	}

	// Updating set with a tagged struct
	rowStruct2 := struct {
		Value1 string `db:"name"`
	}{strings.Replace(value.Name, "z", "Z", -1)}

	if err = res.Update(rowStruct2); err != nil {
		t.Fatal(err)
	}

	// Pulling it again.
	if err = res.One(&value); err != nil {
		t.Fatal(err)
	}

	// Verifying
	if value.Name != rowStruct2.Value1 {
		t.Fatalf("Expecting a modification.")
	}
}

// Attempts to use functions within database queries.
func TestFunction(t *testing.T) {
	var err error
	var res db.Result
	var sess db.Database
	var artist db.Collection
	var total uint64
	var rowMap map[string]interface{}

	if sess, err = db.Open(Adapter, settings); err != nil {
		t.Fatal(err)
	}

	defer sess.Close()

	if artist, err = sess.Collection("artist"); err != nil {
		t.Fatal(err)
	}

	rowStruct := struct {
		ID   uint64
		Name string
	}{}

	res = artist.Find(db.Cond{"id() NOT IN": []int{0, -1}})

	if err = res.One(&rowStruct); err != nil {
		t.Fatal(err)
	}

	if total, err = res.Count(); err != nil {
		t.Fatal(err)
	}

	if total != 3 {
		t.Fatalf("Expecting 3 items.")
	}

	// Testing conditions
	res = artist.Find(db.Cond{"id()": db.Func{"NOT IN", []int{0, -1}}})

	if err = res.One(&rowStruct); err != nil {
		t.Fatal(err)
	}

	if total, err = res.Count(); err != nil {
		t.Fatal(err)
	}

	if total != 3 {
		t.Fatalf("Expecting 3 items.")
	}

	// Testing DISTINCT (function)
	res = artist.Find().Select(
		db.Func{`DISTINCT`, `name`},
	)

	if err = res.One(&rowMap); err != nil {
		t.Fatal(err)
	}

	if total, err = res.Count(); err != nil {
		t.Fatal(err)
	}

	if total != 3 {
		t.Fatalf("Expecting 3 items.")
	}

	// Testing DISTINCT (raw)
	res = artist.Find().Select(
		db.Raw{`DISTINCT(name)`},
	)

	if err = res.One(&rowMap); err != nil {
		t.Fatal(err)
	}

	if total, err = res.Count(); err != nil {
		t.Fatal(err)
	}

	if total != 3 {
		t.Fatalf("Expecting 3 items.")
	}

	res.Close()
}

// Attempts to delete previously added rows.
func TestRemove(t *testing.T) {
	var err error
	var res db.Result
	var sess db.Database
	var artist db.Collection

	if sess, err = db.Open(Adapter, settings); err != nil {
		t.Fatal(err)
	}

	defer sess.Close()

	if artist, err = sess.Collection("artist"); err != nil {
		t.Fatal(err)
	}

	// Getting the artist with id = 1
	res = artist.Find(db.Cond{"id()": 1})

	// Trying to remove the row.
	if err = res.Remove(); err != nil {
		t.Fatal(err)
	}
}

// Attempts to use SQL raw statements.
func TestRawRelations(t *testing.T) {
	var sess db.Database
	var err error

	var artist db.Collection
	var publication db.Collection
	var review db.Collection

	type artistT struct {
		ID   int64  `db:"id,omitempty"`
		Name string `db:"name"`
	}

	type publicationType struct {
		ID       int64  `db:"id,omitempty"`
		Title    string `db:"title"`
		AuthorID int64  `db:"author_id"`
	}

	type reviewType struct {
		ID            int64     `db:"id,omitempty"`
		PublicationID int64     `db:"publication_id"`
		Name          string    `db:"name"`
		Comments      string    `db:"comments"`
		Created       time.Time `db:"created"`
	}

	if sess, err = db.Open(Adapter, settings); err != nil {
		t.Fatal(err)
	}

	defer sess.Close()

	// Artist collection.
	if artist, err = sess.Collection("artist"); err != nil {
		t.Fatal(err)
	}

	if err = artist.Truncate(); err != nil {
		t.Fatal(err)
	}

	// Publication collection.
	if publication, err = sess.Collection("publication"); err != nil {
		t.Fatal(err)
	}

	if err = publication.Truncate(); err != nil {
		t.Fatal(err)
	}

	// Review collection.
	if review, err = sess.Collection("review"); err != nil {
		t.Fatal(err)
	}

	if err = review.Truncate(); err != nil {
		t.Fatal(err)
	}

	// Adding some artists.
	var miyazakiID interface{}
	miyazaki := artistT{Name: `Hayao Miyazaki`}
	if miyazakiID, err = artist.Append(miyazaki); err != nil {
		t.Fatal(err)
	}
	miyazaki.ID = miyazakiID.(int64)

	var asimovID interface{}
	asimov := artistT{Name: `Isaac Asimov`}
	if asimovID, err = artist.Append(asimov); err != nil {
		t.Fatal(err)
	}

	var marquezID interface{}
	marquez := artistT{Name: `Gabriel García Márquez`}
	if marquezID, err = artist.Append(marquez); err != nil {
		t.Fatal(err)
	}

	// Adding some publications.
	publication.Append(publicationType{
		Title:    `Tonari no Totoro`,
		AuthorID: miyazakiID.(int64),
	})

	publication.Append(publicationType{
		Title:    `Howl's Moving Castle`,
		AuthorID: miyazakiID.(int64),
	})

	publication.Append(publicationType{
		Title:    `Ponyo`,
		AuthorID: miyazakiID.(int64),
	})

	publication.Append(publicationType{
		Title:    `Memoria de mis Putas Tristes`,
		AuthorID: marquezID.(int64),
	})

	publication.Append(publicationType{
		Title:    `El Coronel no tiene quien le escriba`,
		AuthorID: marquezID.(int64),
	})

	publication.Append(publicationType{
		Title:    `El Amor en los tiempos del Cólera`,
		AuthorID: marquezID.(int64),
	})

	publication.Append(publicationType{
		Title:    `I, Robot`,
		AuthorID: asimovID.(int64),
	})

	var foundationID interface{}
	foundationID, err = publication.Append(publicationType{
		Title:    `Foundation`,
		AuthorID: asimovID.(int64),
	})
	if err != nil {
		t.Fatal(err)
	}

	publication.Append(publicationType{
		Title:    `The Robots of Dawn`,
		AuthorID: asimovID.(int64),
	})

	// Adding reviews for foundation.
	review.Append(reviewType{
		PublicationID: foundationID.(int64),
		Name:          "John Doe",
		Comments:      "I love The Foundation series.",
		Created:       time.Now(),
	})

	review.Append(reviewType{
		PublicationID: foundationID.(int64),
		Name:          "Edr Pls",
		Comments:      "The Foundation series made me fall in love with Isaac Asimov.",
		Created:       time.Now(),
	})

	/*
		// Won't work this way, see "Record id" part in
		// http://godoc.org/github.com/cznic/ql

		var artistPublication db.Collection
		if artistPublication, err = sess.Collection(`artist AS a`, `publication AS p`); err != nil {
			t.Fatal(err)
		}

		res := artistPublication.Find(
			db.Raw{`a.id = p.author_id`},
		).Select(
			"p.id AS id",
			"p.title as publication_title",
			"a.name AS artist_name",
		)

		type artistPublicationType struct {
			ID               int64  `db:"id"`
			PublicationTitle string `db:"publication_title"`
			ArtistName       string `db:"artist_name"`
		}

		all := []artistPublicationType{}

		if err = res.All(&all); err != nil {
			t.Fatal(err)
		}

		if len(all) != 9 {
			t.Fatalf("Expecting some rows.")
		}
	*/

}

func TestRawQuery(t *testing.T) {
	var sess db.Database
	var rows *sqlx.Rows
	var err error
	var drv *sqlx.DB
	var tx *sqlx.Tx

	type publicationType struct {
		ID       int64  `db:"id,omitempty"`
		Title    string `db:"title"`
		AuthorID int64  `db:"author_id"`
	}

	if sess, err = db.Open(Adapter, settings); err != nil {
		t.Fatal(err)
	}

	defer sess.Close()

	drv = sess.Driver().(*sqlx.DB)

	if tx, err = drv.Beginx(); err != nil {
		t.Fatal(err)
	}

	if rows, err = tx.Queryx(`
		SELECT
			p.id AS id,
			p.title AS publication_title,
			a.name AS artist_name
		FROM
			(SELECT id() AS id, name FROM artist) AS a,
			(SELECT id() AS id, title, author_id FROM publication) AS p
		WHERE
			a.id == p.author_id
	`); err != nil {
		t.Fatal(err)
	}

	if err = tx.Commit(); err != nil {
		t.Fatal(err)
	}

	var all []publicationType

	if err = sqlutil.FetchRows(rows, &all); err != nil {
		t.Fatal(err)
	}

	if len(all) != 9 {
		t.Fatalf("Expecting some rows.")
	}
}

func TestTransactionsAndRollback(t *testing.T) {
	var sess db.Database
	var err error

	type artistT struct {
		ID   int64  `db:"id,omitempty"`
		Name string `db:"name"`
	}

	if sess, err = db.Open(Adapter, settings); err != nil {
		t.Fatal(err)
	}

	defer sess.Close()

	// Simple transaction that should not fail.
	var tx db.Tx
	if tx, err = sess.Transaction(); err != nil {
		t.Fatal(err)
	}

	var artist db.Collection
	if artist, err = tx.Collection("artist"); err != nil {
		t.Fatal(err)
	}

	if err = artist.Truncate(); err != nil {
		t.Fatal(err)
	}

	// Simple transaction
	if _, err = artist.Append(artistT{Name: "First"}); err != nil {
		t.Fatal(err)
	}

	if err = tx.Commit(); err != nil {
		t.Fatal(err)
	}

	// Attempt to use the same transaction should fail.
	if _, err = tx.Collection("artist"); err == nil {
		t.Fatalf("Illegal, transaction has already been commited.")
	}

	// Use another transaction.
	if tx, err = sess.Transaction(); err != nil {
		t.Fatal(err)
	}

	if artist, err = tx.Collection("artist"); err != nil {
		t.Fatal(err)
	}

	// Won't fail.
	if _, err = artist.Append(artistT{Name: "Second"}); err != nil {
		t.Fatal(err)
	}

	// Won't fail.
	if _, err = artist.Append(artistT{Name: "Third"}); err != nil {
		t.Fatal(err)
	}

	// Will fail.
	//if _, err = artist.Append(artistT{1, "Duplicated"}); err == nil {
	//	t.Fatal("Should have failed, as we have already inserted ID 1.")
	//}

	if err = tx.Rollback(); err != nil {
		t.Fatal(err)
	}

	if err = tx.Commit(); err == nil {
		t.Fatalf("Should have failed, as we've already rolled back.")
	}

	// Let's verify we still have one element.
	if artist, err = sess.Collection("artist"); err != nil {
		t.Fatal(err)
	}

	var count uint64
	if count, err = artist.Find().Count(); err != nil {
		t.Fatal(err)
	}

	if count != 1 {
		t.Fatalf("Expecting only one element.")
	}

	// Attempt to add some rows.
	if tx, err = sess.Transaction(); err != nil {
		t.Fatal(err)
	}

	if artist, err = tx.Collection("artist"); err != nil {
		t.Fatal(err)
	}

	// Won't fail.
	if _, err = artist.Append(artistT{Name: "Second"}); err != nil {
		t.Fatal(err)
	}

	// Won't fail.
	if _, err = artist.Append(artistT{Name: "Third"}); err != nil {
		t.Fatal(err)
	}

	// Then rollback for no reason.
	if err = tx.Rollback(); err != nil {
		t.Fatal(err)
	}

	if err = tx.Commit(); err == nil {
		t.Fatalf("Should have failed, as we've already rolled back.")
	}

	// Let's verify we still have one element.
	if artist, err = sess.Collection("artist"); err != nil {
		t.Fatal(err)
	}

	if count, err = artist.Find().Count(); err != nil {
		t.Fatal(err)
	}

	if count != 1 {
		t.Fatalf("Expecting only one element.")
	}

	// Attempt to add some rows.
	if tx, err = sess.Transaction(); err != nil {
		t.Fatal(err)
	}

	if artist, err = tx.Collection("artist"); err != nil {
		t.Fatal(err)
	}

	// Won't fail.
	if _, err = artist.Append(artistT{Name: "Second"}); err != nil {
		t.Fatal(err)
	}

	// Won't fail.
	if _, err = artist.Append(artistT{Name: "Third"}); err != nil {
		t.Fatal(err)
	}

	if err = tx.Commit(); err != nil {
		t.Fatal(err)
	}

	if err = tx.Rollback(); err == nil {
		t.Fatalf("Should have failed, as we've already commited.")
	}

	// Let's verify we have 3 rows.
	if artist, err = sess.Collection("artist"); err != nil {
		t.Fatal(err)
	}

	if count, err = artist.Find().Count(); err != nil {
		t.Fatal(err)
	}

	if count != 3 {
		t.Fatalf("Expecting only one element.")
	}

}

// QL: Does not support composite keys, so we're testing db.Constrainer and
// db.IDSetter interface.
func TestCompositeKeys(t *testing.T) {
	var err error
	var id interface{}
	var sess db.Database
	var compositeKeys db.Collection

	if sess, err = db.Open(Adapter, settings); err != nil {
		t.Fatal(err)
	}

	defer sess.Close()

	if compositeKeys, err = sess.Collection("composite_keys"); err != nil {
		t.Fatal(err)
	}

	//n := rand.Intn(100000)

	item := itemWithKey{
		// 		"ABCDEF",
		// 		strconv.Itoa(n),
		0,
		"Some value",
	}

	if id, err = compositeKeys.Append(&item); err != nil {
		t.Fatal(err)
	}

	//	ids := id.([]interface{})

	// 	if ids[0].(string) != item.Code {
	// 		t.Fatal(`Keys must match.`)
	// 	}
	//
	// 	if ids[1].(string) != item.UserID {
	// 		t.Fatal(`Keys must match.`)
	// 	}

	// Using constraint interface.
	res := compositeKeys.Find(itemWithKey{ID: id.(int64)})

	var item2 itemWithKey

	if item2.SomeVal == item.SomeVal {
		t.Fatal(`Values must be different before query.`)
	}

	if err := res.One(&item2); err != nil {
		t.Fatal(err)
	}

	if item2.SomeVal != item.SomeVal {
		t.Fatal(`Values must be equal after query.`)
	}

}

/*
// Attempts to add many different datatypes to a single row in a collection,
// then it tries to get the stored datatypes and check if the stored and the
// original values match.
func TestDataTypes(t *testing.T) {
	var res db.Result
	var sess db.Database
	var dataTypes db.Collection
	var err error
	var id interface{}
	var exists uint64

	if sess, err = db.Open(Adapter, settings); err != nil {
		t.Fatal(err)
	}

	defer sess.Close()

	// Getting a pointer to the "data_types" collection.
	if dataTypes, err = sess.Collection("data_types"); err != nil {
		t.Fatal(err)
	}

	// Removing all data.
	if err = dataTypes.Truncate(); err != nil {
		t.Fatal(err)
	}

	// Appending our test subject.
	if id, err = dataTypes.Append(testValues); err != nil {
		t.Fatal(err)
	}

	// Defining our set.
	res = dataTypes.Find(db.Cond{"id()": id})

	if exists, err = res.Count(); err != nil {
		t.Fatal(err)
	}

	if exists == 0 {
		t.Fatalf("Expecting an item.")
	}

	// Trying to dump the subject into an empty structure of the same type.
	var item testValuesStruct

	res.One(&item)

	// The original value and the test subject must match.
	if reflect.DeepEqual(item, testValues) == false {
		t.Fatalf("Struct is different.")
	}
}
<<<<<<< HEAD
*/
=======
*/

// Benchmarking raw database/sql.
func BenchmarkAppendRawSQL(b *testing.B) {
	var err error
	var sess db.Database
	var tx *sql.Tx

	if sess, err = db.Open(Adapter, settings); err != nil {
		b.Fatal(err)
	}

	defer sess.Close()

	driver := sess.Driver().(*sqlx.DB)

	if tx, err = driver.Begin(); err != nil {
		b.Fatal(err)
	}

	if _, err = tx.Exec(`TRUNCATE TABLE artist`); err != nil {
		b.Fatal(err)
	}

	if err = tx.Commit(); err != nil {
		b.Fatal(err)
	}

	b.ResetTimer()
	for i := 0; i < b.N; i++ {
		if tx, err = driver.Begin(); err != nil {
			b.Fatal(err)
		}
		if _, err = tx.Exec(`INSERT INTO artist (name) VALUES("Hayao Miyazaki")`); err != nil {
			b.Fatal(err)
		}
		if err = tx.Commit(); err != nil {
			b.Fatal(err)
		}
	}
}

// Benchmarking Append().
//
// Contributed by wei2912
// See: https://github.com/gosexy/db/issues/20#issuecomment-20097801
func BenchmarkAppendUpper(b *testing.B) {
	var sess db.Database
	var artist db.Collection
	var err error

	if sess, err = db.Open(Adapter, settings); err != nil {
		b.Fatal(err)
	}

	defer sess.Close()

	if artist, err = sess.Collection("artist"); err != nil {
		b.Fatal(err)
	}

	artist.Truncate()

	item := struct {
		Name string `db:"name"`
	}{"Hayao Miyazaki"}

	b.ResetTimer()
	for i := 0; i < b.N; i++ {
		if _, err = artist.Append(item); err != nil {
			b.Fatal(err)
		}
	}
}

// Benchmarking raw database/sql.
func BenchmarkAppendTxRawSQL(b *testing.B) {
	var err error
	var sess db.Database
	var tx *sql.Tx

	if sess, err = db.Open(Adapter, settings); err != nil {
		b.Fatal(err)
	}

	defer sess.Close()

	driver := sess.Driver().(*sqlx.DB)

	if tx, err = driver.Begin(); err != nil {
		b.Fatal(err)
	}

	if _, err = tx.Exec(`TRUNCATE TABLE artist`); err != nil {
		b.Fatal(err)
	}

	b.ResetTimer()
	for i := 0; i < b.N; i++ {
		if _, err = tx.Exec(`INSERT INTO artist (name) VALUES("Hayao Miyazaki")`); err != nil {
			b.Fatal(err)
		}
	}

	if err = tx.Commit(); err != nil {
		b.Fatal(err)
	}
}

// Benchmarking Append() with transactions.
func BenchmarkAppendTxUpper(b *testing.B) {
	var sess db.Database
	var err error
	var tx db.Tx

	if sess, err = db.Open(Adapter, settings); err != nil {
		b.Fatal(err)
	}

	defer sess.Close()

	if tx, err = sess.Transaction(); err != nil {
		b.Fatal(err)
	}

	var artist db.Collection
	if artist, err = tx.Collection("artist"); err != nil {
		b.Fatal(err)
	}

	if err = artist.Truncate(); err != nil {
		b.Fatal(err)
	}

	item := struct {
		Name string `db:"name"`
	}{"Hayao Miyazaki"}

	b.ResetTimer()
	for i := 0; i < b.N; i++ {
		if _, err = artist.Append(item); err != nil {
			b.Fatal(err)
		}
	}

	if err = tx.Commit(); err != nil {
		b.Fatal(err)
	}
}

// Benchmarking Append() with map.
func BenchmarkAppendTxUpperMap(b *testing.B) {
	var sess db.Database
	var err error

	if sess, err = db.Open(Adapter, settings); err != nil {
		b.Fatal(err)
	}

	defer sess.Close()

	var tx db.Tx
	if tx, err = sess.Transaction(); err != nil {
		b.Fatal(err)
	}

	var artist db.Collection
	if artist, err = tx.Collection("artist"); err != nil {
		b.Fatal(err)
	}

	if err = artist.Truncate(); err != nil {
		b.Fatal(err)
	}

	item := map[string]string{"name": "Hayao Miyazaki"}

	b.ResetTimer()
	for i := 0; i < b.N; i++ {
		if _, err = artist.Append(item); err != nil {
			b.Fatal(err)
		}
	}

	if err = tx.Commit(); err != nil {
		b.Fatal(err)
	}
}
>>>>>>> 725fc362
<|MERGE_RESOLUTION|>--- conflicted
+++ resolved
@@ -29,11 +29,7 @@
 // go test
 
 import (
-<<<<<<< HEAD
 	"os"
-=======
-	"database/sql"
->>>>>>> 725fc362
 
 	//"reflect"
 	//"errors"
@@ -1244,195 +1240,4 @@
 		t.Fatalf("Struct is different.")
 	}
 }
-<<<<<<< HEAD
-*/
-=======
-*/
-
-// Benchmarking raw database/sql.
-func BenchmarkAppendRawSQL(b *testing.B) {
-	var err error
-	var sess db.Database
-	var tx *sql.Tx
-
-	if sess, err = db.Open(Adapter, settings); err != nil {
-		b.Fatal(err)
-	}
-
-	defer sess.Close()
-
-	driver := sess.Driver().(*sqlx.DB)
-
-	if tx, err = driver.Begin(); err != nil {
-		b.Fatal(err)
-	}
-
-	if _, err = tx.Exec(`TRUNCATE TABLE artist`); err != nil {
-		b.Fatal(err)
-	}
-
-	if err = tx.Commit(); err != nil {
-		b.Fatal(err)
-	}
-
-	b.ResetTimer()
-	for i := 0; i < b.N; i++ {
-		if tx, err = driver.Begin(); err != nil {
-			b.Fatal(err)
-		}
-		if _, err = tx.Exec(`INSERT INTO artist (name) VALUES("Hayao Miyazaki")`); err != nil {
-			b.Fatal(err)
-		}
-		if err = tx.Commit(); err != nil {
-			b.Fatal(err)
-		}
-	}
-}
-
-// Benchmarking Append().
-//
-// Contributed by wei2912
-// See: https://github.com/gosexy/db/issues/20#issuecomment-20097801
-func BenchmarkAppendUpper(b *testing.B) {
-	var sess db.Database
-	var artist db.Collection
-	var err error
-
-	if sess, err = db.Open(Adapter, settings); err != nil {
-		b.Fatal(err)
-	}
-
-	defer sess.Close()
-
-	if artist, err = sess.Collection("artist"); err != nil {
-		b.Fatal(err)
-	}
-
-	artist.Truncate()
-
-	item := struct {
-		Name string `db:"name"`
-	}{"Hayao Miyazaki"}
-
-	b.ResetTimer()
-	for i := 0; i < b.N; i++ {
-		if _, err = artist.Append(item); err != nil {
-			b.Fatal(err)
-		}
-	}
-}
-
-// Benchmarking raw database/sql.
-func BenchmarkAppendTxRawSQL(b *testing.B) {
-	var err error
-	var sess db.Database
-	var tx *sql.Tx
-
-	if sess, err = db.Open(Adapter, settings); err != nil {
-		b.Fatal(err)
-	}
-
-	defer sess.Close()
-
-	driver := sess.Driver().(*sqlx.DB)
-
-	if tx, err = driver.Begin(); err != nil {
-		b.Fatal(err)
-	}
-
-	if _, err = tx.Exec(`TRUNCATE TABLE artist`); err != nil {
-		b.Fatal(err)
-	}
-
-	b.ResetTimer()
-	for i := 0; i < b.N; i++ {
-		if _, err = tx.Exec(`INSERT INTO artist (name) VALUES("Hayao Miyazaki")`); err != nil {
-			b.Fatal(err)
-		}
-	}
-
-	if err = tx.Commit(); err != nil {
-		b.Fatal(err)
-	}
-}
-
-// Benchmarking Append() with transactions.
-func BenchmarkAppendTxUpper(b *testing.B) {
-	var sess db.Database
-	var err error
-	var tx db.Tx
-
-	if sess, err = db.Open(Adapter, settings); err != nil {
-		b.Fatal(err)
-	}
-
-	defer sess.Close()
-
-	if tx, err = sess.Transaction(); err != nil {
-		b.Fatal(err)
-	}
-
-	var artist db.Collection
-	if artist, err = tx.Collection("artist"); err != nil {
-		b.Fatal(err)
-	}
-
-	if err = artist.Truncate(); err != nil {
-		b.Fatal(err)
-	}
-
-	item := struct {
-		Name string `db:"name"`
-	}{"Hayao Miyazaki"}
-
-	b.ResetTimer()
-	for i := 0; i < b.N; i++ {
-		if _, err = artist.Append(item); err != nil {
-			b.Fatal(err)
-		}
-	}
-
-	if err = tx.Commit(); err != nil {
-		b.Fatal(err)
-	}
-}
-
-// Benchmarking Append() with map.
-func BenchmarkAppendTxUpperMap(b *testing.B) {
-	var sess db.Database
-	var err error
-
-	if sess, err = db.Open(Adapter, settings); err != nil {
-		b.Fatal(err)
-	}
-
-	defer sess.Close()
-
-	var tx db.Tx
-	if tx, err = sess.Transaction(); err != nil {
-		b.Fatal(err)
-	}
-
-	var artist db.Collection
-	if artist, err = tx.Collection("artist"); err != nil {
-		b.Fatal(err)
-	}
-
-	if err = artist.Truncate(); err != nil {
-		b.Fatal(err)
-	}
-
-	item := map[string]string{"name": "Hayao Miyazaki"}
-
-	b.ResetTimer()
-	for i := 0; i < b.N; i++ {
-		if _, err = artist.Append(item); err != nil {
-			b.Fatal(err)
-		}
-	}
-
-	if err = tx.Commit(); err != nil {
-		b.Fatal(err)
-	}
-}
->>>>>>> 725fc362
+*/